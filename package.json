--- conflicted
+++ resolved
@@ -1,10 +1,6 @@
 {
   "name": "cra-append-sw",
-<<<<<<< HEAD
   "version": "2.6.0",
-=======
-  "version": "2.5.0",
->>>>>>> 59ae4e99
   "description": "Utility tool to append custom code to ServiceWorker created by Create React App",
   "main": "./index.js",
   "preferGlobal": true,
